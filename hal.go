--- conflicted
+++ resolved
@@ -33,19 +33,11 @@
 
 // Error implements the error interface
 func (v ValidationError) Error() string {
-<<<<<<< HEAD
-	errorMessage := fmt.Sprintf("[%s] %s", v.Code, v.Message)
-	if len(v.Embedded) != 0 && len(v.Embedded["errors"]) != 0 {
-		errorMessage = v.Embedded["errors"][0].Message
-	}
-	return errorMessage
-=======
 	if _, ok := v.Embedded["errors"]; ok {
 		return fmt.Sprintf("[%s] %s (%v)", v.Code, v.Message, v.Embedded["errors"])
 	}
 
 	return fmt.Sprintf("[%s] %s", v.Code, v.Message)
->>>>>>> 2967e0eb
 }
 
 // Link is a hal resource link
